import sdk, { Battery, ObjectsDetected, ScryptedDeviceBase, ScryptedInterface, Sensors, Setting, Settings, SettingValue, Sleep, TemperatureUnit, VideoTextOverlays } from "@scrypted/sdk";
import { SettingsMixinDeviceBase, SettingsMixinDeviceOptions } from "@scrypted/sdk/settings-mixin";
import { StorageSettings, StorageSettingsDict } from "@scrypted/sdk/storage-settings";
import OsdManagerProvider from "./main";
import { CameraOverlay, convertSettingsToStorageSettings, formatValue, getOverlay, getOverlayKeys, getOverlaySettings, getTemplateKeys, getEntryText, getLockText, ListenersMap, ListenerType, osdManagerPrefix, Overlay, OverlayType, parseOverlayData, pluginEnabledFilter, getStrippedNativeId } from "./utils";
import { Unit, UnitConverter } from "../../scrypted-homeassistant/src/unitConverter";

export type CameraType = ScryptedDeviceBase & VideoTextOverlays & Settings & Sleep & Battery;

export default class OsdManagerMixin extends SettingsMixinDeviceBase<any> implements Settings {
    initStorage: StorageSettingsDict<string> = {
        lastFace: {
            type: 'string',
            hide: true,
        },
        enableDebug: {
            title: 'Enable debug',
            type: 'boolean',
            immediate: true,
        },
        duplicateFromDevice: {
            title: 'Duplicate from device',
            description: 'Duplicate OSD information from another devices enabled on the plugin',
            type: 'device',
            deviceFilter: pluginEnabledFilter,
            immediate: true,
            onPut: async (_, value) => await this.duplicateFromDevice(value)
        },
        refreshOverlays: {
            title: 'Get data from camera',
            type: 'button',
            onPut: async () => await this.refreshSettings()
        },
    };
    storageSettings = new StorageSettings(this, this.initStorage);

    killed: boolean;
    overlays: CameraOverlay[] = [];
    listenersMap: ListenersMap = {};
    cameraDevice: CameraType;
    logger: Console;

    constructor(options: SettingsMixinDeviceOptions<any>, private plugin: OsdManagerProvider) {
        super(options);

        this.plugin.mixinsMap[this.id] = this;
        this.cameraDevice = sdk.systemManager.getDeviceById<CameraType>(this.id);
        setTimeout(async () => !this.killed && await this.init(), 2000);
    }

    removeListeners() {
        const logger = this.getLogger();
        try {
            Object.values(this.listenersMap).forEach(({ listener, interval }) => {
                listener && listener.removeListener();
                interval && clearInterval(interval);
            });
        } catch (e) {
            logger.error('Error in removeListeners', e);
        }
    }

    async release() {
        this.killed = true;
        this.removeListeners();
    }

    public getLogger() {
        const deviceConsole = this.console;

        if (!this.logger) {
            const log = (debug: boolean, message?: any, ...optionalParams: any[]) => {
                const now = new Date().toLocaleString();
                if (!debug || this.storageSettings.values.enableDebug) {
                    deviceConsole.log(` ${now} - `, message, ...optionalParams);
                }
            };
            this.logger = {
                log: (message?: any, ...optionalParams: any[]) => log(false, message, ...optionalParams),
                error: (message?: any, ...optionalParams: any[]) => log(false, message, ...optionalParams),
                debug: (message?: any, ...optionalParams: any[]) => log(true, message, ...optionalParams),
            } as Console
        }

        return this.logger;
    }

    async refreshSettings() {
        const logger = this.getLogger();
        logger.log('Refreshing settings');
        await this.getOverlayData();

        const dynamicSettings = getOverlaySettings({
            storage: this.storageSettings,
            overlays: this.overlays,
            logger,
            device: this.cameraDevice,
            templates: this.plugin.storageSettings.values.templates,
            onSettingUpdated: this.refreshSettings
        });

        this.storageSettings = await convertSettingsToStorageSettings({
            device: this,
            dynamicSettings,
            initStorage: this.initStorage
        });

        this.removeListeners();
        this.start();
    }

    async getMixinSettings(): Promise<Setting[]> {
        return this.storageSettings.getSettings();
    }

    async putSetting(key: string, value: SettingValue): Promise<void> {
        const [group, ...rest] = key.split(':');
        if (group === osdManagerPrefix) {
            this.storageSettings.putSetting(rest.join(':'), value);
        } else {
            super.putSetting(key, value);
        }
    }

    async putMixinSetting(key: string, value: string) {
        this.storageSettings.putSetting(key, value);
    }

    async getOverlayData() {
        const logger = this.getLogger();
        try {
            if (this.cameraDevice.sleeping) {
                return;
            }

            const textOverlays = await this.cameraDevice.getVideoTextOverlays();
            this.overlays = Object.entries(textOverlays)
                .map(([id, overlay]) => {
                    return {
                        id,
                        ...overlay,
                    }
                });

            for (const overlay of this.overlays) {
                const { currentText } = getOverlay({ overlayId: overlay.id, storageSettings: this.storageSettings });
                const { currentTextKey } = getOverlayKeys(overlay.id);

                await this.putMixinSetting(currentTextKey, currentText);
            }
        } catch (e) {
            logger.error('Error inr getOverlayData', e);
        }
    }

    async duplicateFromDevice(deviceId: string) {
        const logger = this.getLogger();
        try {
            const deviceToDuplicate = sdk.systemManager.getDeviceById<VideoTextOverlays & Settings>(deviceId);

            if (deviceToDuplicate) {
                const textOverlaysToDuplicate = await deviceToDuplicate.getVideoTextOverlays();

                for (const [overlayId, data] of Object.entries(textOverlaysToDuplicate)) {
                    const canDuplicate = deviceToDuplicate.pluginId === this.cameraDevice.pluginId ||
                        this.overlays.some(overlay => overlayId === overlay.id);

                    if (!canDuplicate) {
                        continue;
                    }

                    const { device, type, regex, maxDecimals, sensorId, sensorName, unit, text, template, updateFrequency } = getOverlay({
                        overlayId,
                        storageSettings: this.plugin.mixinsMap[deviceId].storageSettings
                    });
                    const {
                        deviceKey,
                        typeKey,
                        regexKey,
                        maxDecimalsKey,
                        sensorIdKey,
                        sensorNameKey,
                        unitKey,
                        templateKey,
                        updateFrequencyKey,
                        textKey
                    } = getOverlayKeys(overlayId);

                    await this.putMixinSetting(deviceKey, device);
                    await this.putMixinSetting(typeKey, type);
                    await this.putMixinSetting(regexKey, regex);
                    await this.putMixinSetting(sensorIdKey, sensorId);
                    await this.putMixinSetting(sensorNameKey, sensorName);
                    await this.putMixinSetting(unitKey, unit);
                    await this.putMixinSetting(templateKey, template);
                    await this.putMixinSetting(updateFrequencyKey, String(updateFrequency));
                    await this.putMixinSetting(textKey, text);
                    await this.putMixinSetting(maxDecimalsKey, String(maxDecimals));
                }

                await this.putMixinSetting('duplicateFromDevice', undefined);
                await this.refreshSettings();
            }
        } catch (e) {
            logger.error(`Error in duplicateFromDevice`, e);
        }
    }

    private async updateOverlayDataFromTemplate(props: {
        overlayId: string,
        template: string,
<<<<<<< HEAD
    }) {
        const { overlayId, template } = props;
        const { devicesKey, parserStringKey } = getTemplateKeys(template);
=======
    }) => {
        const logger = this.getLogger();
        const { template, overlayId } = props;

        const { devicesKey, getDeviceKeys, getSensorKeys, parserStringKey } = getTemplateKeys(template);
>>>>>>> 1bc03ff5
        const deviceIds = JSON.parse(this.plugin.storage.getItem(devicesKey) ?? '[]');
        let parserString = this.plugin.storage.getItem(parserStringKey) || '';
    
        try {
            for (const deviceId of deviceIds) {
                const device = sdk.systemManager.getDeviceById(deviceId);
                if (!device) {
                    this.console.warn(`Device ${deviceId} not found.`);
                    continue;
                }
                parserString = await this.applyDeviceTemplate(parserString, device, template);
            }
        } catch (e) {
<<<<<<< HEAD
            this.console.error('Error parsing template', e);
        }
    
        this.console.log(`Updating overlay ${overlayId} with ${parserString}`);
=======
            logger.log('Error parsing template', e);
        }

        logger.debug(`Updating overlay ${overlayId} with ${parserString}`);
>>>>>>> 1bc03ff5
        await this.cameraDevice.setVideoTextOverlay(overlayId, { text: parserString });
    }
    
    private async applyDeviceTemplate(
        templateString: string,
        device: any,
        template: string
    ): Promise<string> {
        const { getDeviceKeys, getSensorKeys } = getTemplateKeys(template);

        if (device.interfaces.includes(ScryptedInterface.Sensors)) {
            const { sensorsKey } = getDeviceKeys(device.id);
            const selectedSensorIds = JSON.parse(this.plugin.storage.getItem(sensorsKey) ?? '[]');
            for (const sensorId of selectedSensorIds) {
                const sensorData = device.sensors[sensorId];
                const { maxDecimalsKey, unitKey } = getSensorKeys(sensorId);
                const sensorUnit = this.plugin.storage.getItem(unitKey);
                const maxDecimals = this.plugin.storageSettings.getItem(maxDecimalsKey) ?? 1;
                const replaceString = `{${device.id}.${sensorId}}`;
                const unit = sensorUnit ?? sensorData?.unit;
                let value = sensorData?.value;
                if (typeof value === 'number') {
                    const localValue = UnitConverter.siToLocal(value, unit as Unit);
                    value = formatValue(localValue, maxDecimals);
                }
                templateString = templateString.replaceAll(replaceString, String(value));
            }
        } 
        else {
            const strippedNativeId = getStrippedNativeId(device);
            const replaceString = `{${device.id}.${strippedNativeId}}`;
            let value: any;
            let unit: any;
            let maxDecimals = 1;
    
            if (device.interfaces.includes(ScryptedInterface.Thermometer)) {
                const sensorKeys = getSensorKeys('temperature');
                maxDecimals = this.plugin.storageSettings.getItem(sensorKeys.maxDecimalsKey) ?? 1;
                value = device.temperature;
                unit = device.temperatureUnit;
                if (unit === TemperatureUnit.F) {
                    value = value * 9 / 5 + 32;
                }
            }
            else if (device.interfaces.includes(ScryptedInterface.HumiditySensor)) {
                const sensorKeys = getSensorKeys('humidity');
                maxDecimals = this.plugin.storageSettings.getItem(sensorKeys.maxDecimalsKey) ?? 1;
                value = device.humidity;
                unit = '%';
            }
            else if (device.interfaces.includes(ScryptedInterface.EntrySensor)) {
                value = getEntryText(device.entryOpen, this.plugin);
            }
            else if (device.interfaces.includes(ScryptedInterface.Lock)) {
                value = getLockText(device.lockState, this.plugin);
            }
            else if (device.interfaces.includes(ScryptedInterface.BinarySensor)) {
                value = device.binaryState ? 'On' : 'Off';
            }
    
            if (typeof value === 'number') {
                const localValue = UnitConverter.siToLocal(value, unit);
                value = formatValue(localValue, maxDecimals);
            }
            templateString = templateString.replaceAll(replaceString, String(value));
        }
    
        return templateString;
    }
                            
    private updateOverlayData = async (props: {
        overlayId: string,
        listenerType: ListenerType,
        listenInterface?: ScryptedInterface | string,
        data: any,
    }) => {
        const logger = this.getLogger();
        const { overlayId, listenerType, data } = props;

        if (this.cameraDevice.sleeping) {
            return;
        }

        try {
            const overlay = getOverlay({ overlayId, storageSettings: this.storageSettings });
            const { textToUpdate, value } = parseOverlayData({ data, listenerType, overlay, plugin: this.plugin, logger });

            if (value == undefined && listenerType === ListenerType.Face) {
                return;
            }

            logger.debug(`Setting overlay data ${overlayId}: ${JSON.stringify({
                listenerType,
                data,
                textToUpdate
            })}`);

            if (listenerType === ListenerType.Face) {
                this.storageSettings.putSetting('lastFace', value);
            }

            if (textToUpdate) {
                await this.cameraDevice.setVideoTextOverlay(overlayId, { text: textToUpdate });
            } else if (overlay.type === OverlayType.Disabled) {
                await this.cameraDevice.setVideoTextOverlay(overlayId, { text: false });
            }
        } catch (e) {
            logger.error('Error in updateOverlayData', e);
        }
    }

    async start() {
        const logger = this.getLogger();
        for (const cameraOverlay of this.overlays) {
            const overlayId = cameraOverlay.id;
            const overlay = getOverlay({
                overlayId,
                storageSettings: this.storageSettings
            });

            const overlayType = overlay.type;
            let listenerType: ListenerType;
            let listenInterface: ScryptedInterface | string;
            let deviceId: string;

            if (overlayType === OverlayType.Device) {
                const realDevice = sdk.systemManager.getDeviceById<Sensors>(overlay.device);

                if (realDevice) {
                    if (realDevice.interfaces.includes(ScryptedInterface.Sensors)) {
                        if (overlay.sensorName) {
                            const sensorId = overlay.sensorId ?? Object.entries(realDevice.sensors)
                                .find(([_, { name }]) => name === overlay.sensorName)?.[0];

                            listenerType = ListenerType.Sensors;
                            listenInterface = sensorId;
                            deviceId = overlay.device;
                        }
                    } else if (realDevice.interfaces.includes(ScryptedInterface.Thermometer)) {
                        listenerType = ListenerType.Temperature;
                        listenInterface = ScryptedInterface.Thermometer;
                        deviceId = overlay.device;
                    } else if (realDevice.interfaces.includes(ScryptedInterface.HumiditySensor)) {
                        listenerType = ListenerType.Humidity;
                        listenInterface = ScryptedInterface.HumiditySensor;
                        deviceId = overlay.device;
                    } else if (realDevice.interfaces.includes(ScryptedInterface.Lock)) {
                        listenerType = ListenerType.Lock;
                        listenInterface = ScryptedInterface.Lock;
                        deviceId = overlay.device;
                    } else if (realDevice.interfaces.includes(ScryptedInterface.EntrySensor)) {
                        listenerType = ListenerType.Entry;
                        listenInterface = ScryptedInterface.EntrySensor;
                        deviceId = overlay.device;
                    }
                } else {
                    logger.log(`Device ${overlay.device} not found`);
                }
            } else if (overlayType === OverlayType.FaceDetection) {
                listenerType = ListenerType.Face;
                listenInterface = ScryptedInterface.ObjectDetector;
                deviceId = this.id;
            } else if (overlayType === OverlayType.BatteryLeft) {
                listenerType = ListenerType.Battery;
                listenInterface = ScryptedInterface.Battery;
                deviceId = this.id;
            }

            logger.log(`Settings for overlay ${overlayId}: ${JSON.stringify({ overlay, overlayType, listenerType, listenInterface, deviceId })}`);
            this.listenersMap[overlayId]?.listener && this.listenersMap[overlayId].listener.removeListener();
            this.listenersMap[overlayId]?.interval && clearInterval(this.listenersMap[overlayId].interval);

            if (listenerType) {
                if (listenInterface && deviceId) {
                    const realDevice = sdk.systemManager.getDeviceById<ScryptedDeviceBase>(deviceId);
                    logger.log(`Overlay ${overlayId}: starting device ${realDevice.name} listener for type ${listenerType} on interface ${listenInterface}`);
                    const update = async (data: any) => await this.updateOverlayData({
                        listenInterface,
                        overlayId,
                        data,
                        listenerType,
                    });
                    const newListener = realDevice.listen(listenInterface, async (_, __, data) => {
                        await update(data);
                    });

                    if (listenerType === ListenerType.Sensors) {
                        update(realDevice.sensors?.[listenInterface]);
                    } else if (listenInterface === ScryptedInterface.Thermometer) {
                        update(realDevice.temperature);
                    } else if (listenInterface === ScryptedInterface.HumiditySensor) {
                        update(realDevice.humidity);
                    } else if (listenInterface === ScryptedInterface.Lock) {
                        update(realDevice.lockState);
                    } else if (listenInterface === ScryptedInterface.EntrySensor) {
                        update(realDevice.entryOpen);
                    } else if (listenInterface === ScryptedInterface.Battery) {
                        update(realDevice.batteryLevel);
                    } else if (listenInterface === ScryptedInterface.ObjectDetector) {
                        update({ detections: [{ className: 'face', label: this.storageSettings.values.lastFace || '-' }] } as ObjectsDetected);
                    }

                    this.listenersMap[overlayId] = {
                        listenerType,
                        device: overlay.device,
                        listener: newListener
                    };
                }
            } else if (overlayType === OverlayType.Text) {
                this.updateOverlayData({
                    overlayId,
                    listenerType,
                    data: overlay.text,
                });
            } else if (overlayType === OverlayType.Disabled) {
                this.updateOverlayData({
                    overlayId,
                    listenerType,
                    data: '',
                });
            } else if (overlayType === OverlayType.Template && overlay.template) {
                logger.log(`Overlay ${overlayId}: interval to update the template ${overlay.template}`);

                const newListener = setInterval(async () => {
                    await this.updateOverlayDataFromTemplate({ overlayId, template: overlay.template });
                }, overlay.updateFrequency * 1000)

                this.listenersMap[overlayId] = {
                    listenerType: ListenerType.Interval,
                    interval: newListener
                };
            }

            // if (this.cameraDevice.interfaces.includes(ScryptedInterface.Sleep)) {
            //     const realDevice = sdk.systemManager.getDeviceById<ScryptedDeviceBase>(this.id);
            //     this.listenersMap[ScryptedInterface.Sleep] = {
            //         listener: realDevice.listen(ScryptedInterface.Sleep, async (_, __, data) => {
            //             this.console.log('Camera woke up, updating ovelays', data);
            //         }),
            //         listenerType: ListenerType.Battery,
            //         device: this.id
            //     }
            // }
        }
    }

    async init() {
        const logger = this.getLogger();
        try {
            await this.refreshSettings();
        } catch (e) {
            logger.error('Error in init', e);
        }
    }
}<|MERGE_RESOLUTION|>--- conflicted
+++ resolved
@@ -206,20 +206,13 @@
         }
     }
 
-    private async updateOverlayDataFromTemplate(props: {
+    private updateOverlayDataFromTemplate = async (props: {
         overlayId: string,
         template: string,
-<<<<<<< HEAD
-    }) {
+    }) => {
+        const logger = this.getLogger();
         const { overlayId, template } = props;
         const { devicesKey, parserStringKey } = getTemplateKeys(template);
-=======
-    }) => {
-        const logger = this.getLogger();
-        const { template, overlayId } = props;
-
-        const { devicesKey, getDeviceKeys, getSensorKeys, parserStringKey } = getTemplateKeys(template);
->>>>>>> 1bc03ff5
         const deviceIds = JSON.parse(this.plugin.storage.getItem(devicesKey) ?? '[]');
         let parserString = this.plugin.storage.getItem(parserStringKey) || '';
     
@@ -227,23 +220,16 @@
             for (const deviceId of deviceIds) {
                 const device = sdk.systemManager.getDeviceById(deviceId);
                 if (!device) {
-                    this.console.warn(`Device ${deviceId} not found.`);
+                    logger.log(`Device ${deviceId} not found.`);
                     continue;
                 }
                 parserString = await this.applyDeviceTemplate(parserString, device, template);
             }
         } catch (e) {
-<<<<<<< HEAD
-            this.console.error('Error parsing template', e);
-        }
-    
-        this.console.log(`Updating overlay ${overlayId} with ${parserString}`);
-=======
             logger.log('Error parsing template', e);
         }
-
+    
         logger.debug(`Updating overlay ${overlayId} with ${parserString}`);
->>>>>>> 1bc03ff5
         await this.cameraDevice.setVideoTextOverlay(overlayId, { text: parserString });
     }
     
